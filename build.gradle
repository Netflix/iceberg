--- conflicted
+++ resolved
@@ -34,12 +34,8 @@
 
 allprojects {
   group = "com.netflix.iceberg"
-<<<<<<< HEAD
-  version = '0.3.1'
   apply plugin: 'idea'
-=======
   version = gitVersion()
->>>>>>> 7d53e0b4
 }
 
 apply plugin: 'nebula-aggregate-javadocs'
